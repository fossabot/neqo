--- conflicted
+++ resolved
@@ -6616,7 +6616,6 @@
     }
 
     #[test]
-<<<<<<< HEAD
     fn priority_update_during_full_buffer() {
         // set a lower MAX_DATA on the server side to restrict the data the client can send
         let (mut client, mut server) =
@@ -6663,7 +6662,9 @@
         // check that the priority_update arrived at the client control stream
         let num_read = server.conn.stream_recv(2, &mut buf).unwrap();
         assert_eq!(b"\x80\x0f\x07\x00\x04\x00\x75\x3d\x36", &buf[0..num_read.0]);
-=======
+    }
+
+    #[test]
     fn error_request_stream() {
         let (mut client, mut server, request_stream_id) = connect_and_send_request(true);
 
@@ -6706,6 +6707,5 @@
 
         let reset_event = |e| matches!(e, Http3ClientEvent::Reset { stream_id, .. } if stream_id == request_stream_id);
         assert!(client.events().any(reset_event));
->>>>>>> 8d6e086a
     }
 }