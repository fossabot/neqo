--- conflicted
+++ resolved
@@ -304,16 +304,9 @@
 
     // If this return an error the connection must be closed.
     fn check_connection_events(&mut self) -> Res<()> {
-<<<<<<< HEAD
         qtrace!([self] "Check connection events.");
-        let events = self.conn.events();
-        for e in events {
+        while let Some(e) = self.conn.next_event() {
             qtrace!([self] "check_connection_events - event {:?}.", e);
-=======
-        qdebug!([self] "check_connection_events");
-        while let Some(e) = self.conn.next_event() {
-            qdebug!([self] "check_connection_events - event {:?}.", e);
->>>>>>> dc76c797
             match e {
                 ConnectionEvent::NewStream {
                     stream_id,
@@ -858,2292 +851,8 @@
     }
 }
 
-<<<<<<< HEAD
 impl ::std::fmt::Display for Http3ServerHandler {
     fn fmt(&self, f: &mut ::std::fmt::Formatter) -> ::std::fmt::Result {
         write!(f, "Http3 connection server")
-=======
-#[cfg(test)]
-mod tests {
-    use super::*;
-    use neqo_common::matches;
-    use neqo_transport::State;
-    use test_fixture::*;
-
-    fn assert_closed(hconn: &Http3Connection, expected: Error) {
-        match hconn.state() {
-            Http3State::Closing(err) | Http3State::Closed(err) => {
-                assert_eq!(err, CloseError::Application(expected.code()))
-            }
-            _ => panic!("Wrong state {:?}", hconn.state()),
-        };
-    }
-
-    use crate::connection::tests::Role::{Client, Server};
-
-    // Start a client/server and check setting frame.
-    #[allow(clippy::cognitive_complexity)]
-    fn connect_and_receive_settings(role: Role) -> (Http3Connection, Connection) {
-        // Create a client/server and connect it to a server/client.
-        // We will have a http3 server/client on one side and a neqo_transport
-        // connection on the other side so that we can check what the http3
-        // side sends and also to simulate an incorrectly behaving http3
-        // server/client.
-
-        let (mut hconn, mut neqo_trans_conn) = if role == Client {
-            (
-                Http3Connection::new(default_client(), 100, 100, None),
-                default_server(),
-            )
-        } else {
-            (
-                Http3Connection::new(default_server(), 100, 100, None),
-                default_client(),
-            )
-        };
-        if role == Client {
-            assert_eq!(hconn.state(), Http3State::Initializing);
-            let out = hconn.process(None, now());
-            assert_eq!(hconn.state(), Http3State::Initializing);
-            assert_eq!(*neqo_trans_conn.state(), State::WaitInitial);
-            let out = neqo_trans_conn.process(out.dgram(), now());
-            assert_eq!(*neqo_trans_conn.state(), State::Handshaking);
-            let out = hconn.process(out.dgram(), now());
-            let out = neqo_trans_conn.process(out.dgram(), now());
-            assert!(out.as_dgram_ref().is_none());
-
-            let authentication_needed = |e| matches!(e, Http3Event::AuthenticationNeeded);
-            assert!(hconn.events().any(authentication_needed));
-            hconn.authenticated(AuthenticationStatus::Ok, now());
-
-            let out = hconn.process(out.dgram(), now());
-            let connected = |e| matches!(e, Http3Event::StateChange(Http3State::Connected));
-            assert!(hconn.events().any(connected));
-
-            assert_eq!(hconn.state(), Http3State::Connected);
-            neqo_trans_conn.process(out.dgram(), now());
-        } else {
-            assert_eq!(hconn.state(), Http3State::Initializing);
-            let out = neqo_trans_conn.process(None, now());
-            let out = hconn.process(out.dgram(), now());
-            let out = neqo_trans_conn.process(out.dgram(), now());
-            let _ = hconn.process(out.dgram(), now());
-            let authentication_needed = |e| matches!(e, ConnectionEvent::AuthenticationNeeded);
-            assert!(neqo_trans_conn.events().any(authentication_needed));
-            neqo_trans_conn.authenticated(AuthenticationStatus::Ok, now());
-            let out = neqo_trans_conn.process(None, now());
-            let out = hconn.process(out.dgram(), now());
-            assert_eq!(hconn.state(), Http3State::Connected);
-            neqo_trans_conn.process(out.dgram(), now());
-        }
-
-        let mut connected = false;
-        while let Some(e) = neqo_trans_conn.next_event() {
-            match e {
-                ConnectionEvent::NewStream {
-                    stream_id,
-                    stream_type,
-                } => {
-                    assert!(
-                        ((role == Client)
-                            && ((stream_id == 2) || (stream_id == 6) || (stream_id == 10)))
-                            || ((stream_id == 3) || (stream_id == 7) || (stream_id == 11))
-                    );
-                    assert_eq!(stream_type, StreamType::UniDi);
-                }
-                ConnectionEvent::RecvStreamReadable { stream_id } => {
-                    if stream_id == 2 || stream_id == 3 {
-                        // the control stream
-                        let mut buf = [0u8; 100];
-                        let (amount, fin) =
-                            neqo_trans_conn.stream_recv(stream_id, &mut buf).unwrap();
-                        assert_eq!(fin, false);
-                        const CONTROL_STREAM_DATA: &[u8] =
-                            &[0x0, 0x4, 0x6, 0x1, 0x40, 0x64, 0x7, 0x40, 0x64];
-                        assert_eq!(amount, CONTROL_STREAM_DATA.len());
-                        assert_eq!(&buf[..9], CONTROL_STREAM_DATA);
-                    } else if stream_id == 6 || stream_id == 7 {
-                        let mut buf = [0u8; 100];
-                        let (amount, fin) =
-                            neqo_trans_conn.stream_recv(stream_id, &mut buf).unwrap();
-                        assert_eq!(fin, false);
-                        assert_eq!(amount, 1);
-                        assert_eq!(buf[..1], [0x2]);
-                    } else if stream_id == 10 || stream_id == 11 {
-                        let mut buf = [0u8; 100];
-                        let (amount, fin) =
-                            neqo_trans_conn.stream_recv(stream_id, &mut buf).unwrap();
-                        assert_eq!(fin, false);
-                        assert_eq!(amount, 1);
-                        assert_eq!(buf[..1], [0x3]);
-                    } else {
-                        panic!("unexpected event");
-                    }
-                }
-                ConnectionEvent::SendStreamWritable { stream_id } => {
-                    assert!((stream_id == 2) || (stream_id == 6) || (stream_id == 10));
-                }
-                ConnectionEvent::StateChange(State::Connected) => connected = true,
-                ConnectionEvent::StateChange(_) => (),
-                _ => panic!("unexpected event {:?}", e),
-            }
-        }
-        assert!(connected);
-        (hconn, neqo_trans_conn)
-    }
-
-    // Test http3 connection inintialization.
-    // The client will open the control and qpack streams and send SETTINGS frame.
-    #[test]
-    fn test_client_connect() {
-        let _ = connect_and_receive_settings(Client);
-    }
-
-    // Test http3 connection inintialization.
-    // The server will open the control and qpack streams and send SETTINGS frame.
-    #[test]
-    fn test_server_connect() {
-        let _ = connect_and_receive_settings(Server);
-    }
-
-    struct PeerConnection {
-        conn: Connection,
-        control_stream_id: u64,
-        encoder: QPackEncoder,
-    }
-
-    // Connect transport, send and receive settings.
-    fn connect(role: Role) -> (Http3Connection, PeerConnection) {
-        let (mut hconn, mut neqo_trans_conn) = connect_and_receive_settings(role);
-        let control_stream = neqo_trans_conn.stream_create(StreamType::UniDi).unwrap();
-        let mut sent = neqo_trans_conn.stream_send(
-            control_stream,
-            &[0x0, 0x4, 0x6, 0x1, 0x40, 0x64, 0x7, 0x40, 0x64],
-        );
-        assert_eq!(sent, Ok(9));
-        let mut encoder = QPackEncoder::new(true);
-        encoder.add_send_stream(neqo_trans_conn.stream_create(StreamType::UniDi).unwrap());
-        encoder.send(&mut neqo_trans_conn).unwrap();
-        let decoder_stream = neqo_trans_conn.stream_create(StreamType::UniDi).unwrap();
-        sent = neqo_trans_conn.stream_send(decoder_stream, &[0x3]);
-        assert_eq!(sent, Ok(1));
-        let out = neqo_trans_conn.process(None, now());
-        hconn.process(out.dgram(), now());
-
-        // assert no error occured.
-        assert_eq!(hconn.state(), Http3State::Connected);
-        (
-            hconn,
-            PeerConnection {
-                conn: neqo_trans_conn,
-                control_stream_id: control_stream,
-                encoder,
-            },
-        )
-    }
-
-    // Client: Test receiving a new control stream and a SETTINGS frame.
-    #[test]
-    fn test_client_receive_control_frame() {
-        let _ = connect(Client);
-    }
-
-    // Server: Test receiving a new control stream and a SETTINGS frame.
-    #[test]
-    fn test_server_receive_control_frame() {
-        let _ = connect(Server);
-    }
-
-    // Client: Test that the connection will be closed if control stream
-    // has been closed.
-    #[test]
-    fn test_client_close_control_stream() {
-        let (mut hconn, mut peer_conn) = connect(Client);
-        peer_conn
-            .conn
-            .stream_close_send(peer_conn.control_stream_id)
-            .unwrap();
-        let out = peer_conn.conn.process(None, now());
-        hconn.process(out.dgram(), now());
-        assert_closed(&hconn, Error::ClosedCriticalStream);
-    }
-
-    // Server: Test that the connection will be closed if control stream
-    // has been closed.
-    #[test]
-    fn test_server_close_control_stream() {
-        let (mut hconn, mut peer_conn) = connect(Server);
-        peer_conn
-            .conn
-            .stream_close_send(peer_conn.control_stream_id)
-            .unwrap();
-        let out = peer_conn.conn.process(None, now());
-        hconn.process(out.dgram(), now());
-        assert_closed(&hconn, Error::ClosedCriticalStream);
-    }
-
-    // Client: test missing SETTINGS frame
-    // (the first frame sent is a garbage frame).
-    #[test]
-    fn test_client_missing_settings() {
-        let (mut hconn, mut neqo_trans_conn) = connect_and_receive_settings(Client);
-        // Create server control stream.
-        let control_stream = neqo_trans_conn.stream_create(StreamType::UniDi).unwrap();
-        // Send a HEADERS frame instead (which contains garbage).
-        let sent = neqo_trans_conn.stream_send(control_stream, &[0x0, 0x1, 0x3, 0x0, 0x1, 0x2]);
-        assert_eq!(sent, Ok(6));
-        let out = neqo_trans_conn.process(None, now());
-        hconn.process(out.dgram(), now());
-        assert_closed(&hconn, Error::MissingSettings);
-    }
-
-    // Server: test missing SETTINGS frame
-    // (the first frame sent is a MAX_PUSH_ID frame).
-    #[test]
-    fn test_server_missing_settings() {
-        let (mut hconn, mut neqo_trans_conn) = connect_and_receive_settings(Server);
-        // Create client control stream.
-        let control_stream = neqo_trans_conn.stream_create(StreamType::UniDi).unwrap();
-        // Send a MAX_PUSH_ID frame instead.
-        let sent = neqo_trans_conn.stream_send(control_stream, &[0x0, 0xd, 0x1, 0xf]);
-        assert_eq!(sent, Ok(4));
-        let out = neqo_trans_conn.process(None, now());
-        hconn.process(out.dgram(), now());
-        assert_closed(&hconn, Error::MissingSettings);
-    }
-
-    // Client: receiving SETTINGS frame twice causes connection close
-    // with error HTTP_UNEXPECTED_FRAME.
-    #[test]
-    fn test_client_receive_settings_twice() {
-        let (mut hconn, mut peer_conn) = connect(Client);
-        // send the second SETTINGS frame.
-        let sent = peer_conn.conn.stream_send(
-            peer_conn.control_stream_id,
-            &[0x4, 0x6, 0x1, 0x40, 0x64, 0x7, 0x40, 0x64],
-        );
-        assert_eq!(sent, Ok(8));
-        let out = peer_conn.conn.process(None, now());
-        hconn.process(out.dgram(), now());
-        assert_closed(&hconn, Error::UnexpectedFrame);
-    }
-
-    // Server: receiving SETTINGS frame twice causes connection close
-    // with error HTTP_UNEXPECTED_FRAME.
-    #[test]
-    fn test_server_receive_settings_twice() {
-        let (mut hconn, mut peer_conn) = connect(Server);
-        // send the second SETTINGS frame.
-        let sent = peer_conn.conn.stream_send(
-            peer_conn.control_stream_id,
-            &[0x4, 0x6, 0x1, 0x40, 0x64, 0x7, 0x40, 0x64],
-        );
-        assert_eq!(sent, Ok(8));
-        let out = peer_conn.conn.process(None, now());
-        hconn.process(out.dgram(), now());
-        assert_closed(&hconn, Error::UnexpectedFrame);
-    }
-
-    fn test_wrong_frame_on_control_stream(role: Role, v: &[u8]) {
-        let (mut hconn, mut peer_conn) = connect(role);
-
-        // receive a frame that is not allowed on the control stream.
-        let _ = peer_conn.conn.stream_send(peer_conn.control_stream_id, v);
-
-        let out = peer_conn.conn.process(None, now());
-        hconn.process(out.dgram(), now());
-
-        assert_closed(&hconn, Error::WrongStream);
-    }
-
-    // send DATA frame on a cortrol stream
-    #[test]
-    fn test_data_frame_on_control_stream() {
-        test_wrong_frame_on_control_stream(Client, &[0x0, 0x2, 0x1, 0x2]);
-        test_wrong_frame_on_control_stream(Server, &[0x0, 0x2, 0x1, 0x2]);
-    }
-
-    // send HEADERS frame on a cortrol stream
-    #[test]
-    fn test_headers_frame_on_control_stream() {
-        test_wrong_frame_on_control_stream(Client, &[0x1, 0x2, 0x1, 0x2]);
-        test_wrong_frame_on_control_stream(Server, &[0x1, 0x2, 0x1, 0x2]);
-    }
-
-    // send PUSH_PROMISE frame on a cortrol stream
-    #[test]
-    fn test_push_promise_frame_on_control_stream() {
-        test_wrong_frame_on_control_stream(Client, &[0x5, 0x2, 0x1, 0x2]);
-        test_wrong_frame_on_control_stream(Server, &[0x5, 0x2, 0x1, 0x2]);
-    }
-
-    // send DUPLICATE_PUSH frame on a cortrol stream
-    #[test]
-    fn test_duplicate_push_frame_on_control_stream() {
-        test_wrong_frame_on_control_stream(Client, &[0xe, 0x2, 0x1, 0x2]);
-        test_wrong_frame_on_control_stream(Server, &[0xe, 0x2, 0x1, 0x2]);
-    }
-
-    // Client: receive unkonwn stream type
-    // This function also tests getting stream id that does not fit into a single byte.
-    #[test]
-    fn test_client_received_unknown_stream() {
-        let (mut hconn, mut peer_conn) = connect(Client);
-
-        // create a stream with unknown type.
-        let new_stream_id = peer_conn.conn.stream_create(StreamType::UniDi).unwrap();
-        let _ = peer_conn
-            .conn
-            .stream_send(new_stream_id, &[0x41, 0x19, 0x4, 0x4, 0x6, 0x0, 0x8, 0x0]);
-        let out = peer_conn.conn.process(None, now());
-        let out = hconn.process(out.dgram(), now());
-        peer_conn.conn.process(out.dgram(), now());
-
-        // check for stop-sending with Error::UnknownStreamType.
-        let mut stop_sending_event_found = false;
-        while let Some(e) = peer_conn.conn.next_event() {
-            if let ConnectionEvent::SendStreamStopSending {
-                stream_id,
-                app_error,
-            } = e
-            {
-                stop_sending_event_found = true;
-                assert_eq!(stream_id, new_stream_id);
-                assert_eq!(app_error, Error::UnknownStreamType.code());
-            }
-        }
-        assert!(stop_sending_event_found);
-        assert_eq!(hconn.state(), Http3State::Connected);
-    }
-
-    // Server: receive unkonwn stream type
-    // also test getting stream id that does not fit into a single byte.
-    #[test]
-    fn test_server_received_unknown_stream() {
-        let (mut hconn, mut peer_conn) = connect(Server);
-
-        // create a stream with unknown type.
-        let new_stream_id = peer_conn.conn.stream_create(StreamType::UniDi).unwrap();
-        let _ = peer_conn
-            .conn
-            .stream_send(new_stream_id, &[0x41, 0x19, 0x4, 0x4, 0x6, 0x0, 0x8, 0x0]);
-        let out = peer_conn.conn.process(None, now());
-        let out = hconn.process(out.dgram(), now());
-        peer_conn.conn.process(out.dgram(), now());
-
-        // check for stop-sending with Error::UnknownStreamType.
-        let mut stop_sending_event_found = false;
-        while let Some(e) = peer_conn.conn.next_event() {
-            if let ConnectionEvent::SendStreamStopSending {
-                stream_id,
-                app_error,
-            } = e
-            {
-                stop_sending_event_found = true;
-                assert_eq!(stream_id, new_stream_id);
-                assert_eq!(app_error, Error::UnknownStreamType.code());
-            }
-        }
-        assert!(stop_sending_event_found);
-        assert_eq!(hconn.state(), Http3State::Connected);
-    }
-
-    // Client: receive a push stream
-    #[test]
-    fn test_client_received_push_stream() {
-        let (mut hconn, mut peer_conn) = connect(Client);
-
-        // create a push stream.
-        let push_stream_id = peer_conn.conn.stream_create(StreamType::UniDi).unwrap();
-        let _ = peer_conn.conn.stream_send(push_stream_id, &[0x1]);
-        let out = peer_conn.conn.process(None, now());
-        let out = hconn.process(out.dgram(), now());
-        peer_conn.conn.process(out.dgram(), now());
-
-        // check for stop-sending with Error::Error::PushRefused.
-        let mut stop_sending_event_found = false;
-        while let Some(e) = peer_conn.conn.next_event() {
-            if let ConnectionEvent::SendStreamStopSending {
-                stream_id,
-                app_error,
-            } = e
-            {
-                stop_sending_event_found = true;
-                assert_eq!(stream_id, push_stream_id);
-                assert_eq!(app_error, Error::PushRefused.code());
-            }
-        }
-        assert!(stop_sending_event_found);
-        assert_eq!(hconn.state(), Http3State::Connected);
-    }
-
-    // Server: receiving a push stream on a server should cause WrongStreamDirection
-    #[test]
-    fn test_server_received_push_stream() {
-        let (mut hconn, mut peer_conn) = connect(Server);
-
-        // create a push stream.
-        let push_stream_id = peer_conn.conn.stream_create(StreamType::UniDi).unwrap();
-        let _ = peer_conn.conn.stream_send(push_stream_id, &[0x1]);
-        let out = peer_conn.conn.process(None, now());
-        let out = hconn.process(out.dgram(), now());
-        peer_conn.conn.process(out.dgram(), now());
-
-        // check for stop-sending with Error::WrongStreamDirection.
-        let mut stop_sending_event_found = false;
-        while let Some(e) = peer_conn.conn.next_event() {
-            if let ConnectionEvent::SendStreamStopSending {
-                stream_id,
-                app_error,
-            } = e
-            {
-                stop_sending_event_found = true;
-                assert_eq!(stream_id, push_stream_id);
-                assert_eq!(app_error, Error::WrongStreamDirection.code());
-            }
-        }
-        assert!(stop_sending_event_found);
-        assert_eq!(hconn.state(), Http3State::Connected);
-    }
-
-    // Test wrong frame on req/rec stream
-    fn test_wrong_frame_on_request_stream(v: &[u8], err: Error) {
-        let (mut hconn, mut peer_conn) = connect(Client);
-
-        assert_eq!(
-            hconn.fetch("GET", "https", "something.com", "/", &[]),
-            Ok(0)
-        );
-
-        let out = hconn.process(None, now());
-        peer_conn.conn.process(out.dgram(), now());
-
-        // find the new request/response stream and send frame v on it.
-        while let Some(e) = peer_conn.conn.next_event() {
-            if let ConnectionEvent::NewStream {
-                stream_id,
-                stream_type,
-            } = e
-            {
-                assert_eq!(stream_type, StreamType::BiDi);
-                let _ = peer_conn.conn.stream_send(stream_id, v);
-            }
-        }
-        // Generate packet with the above bad h3 input
-        let out = peer_conn.conn.process(None, now());
-        // Process bad input and generate stop sending frame
-        let out = hconn.process(out.dgram(), now());
-        // Process stop sending frame and generate an event and a reset frame
-        let out = peer_conn.conn.process(out.dgram(), now());
-
-        let mut stop_sending_event_found = false;
-        while let Some(e) = peer_conn.conn.next_event() {
-            if let ConnectionEvent::SendStreamStopSending {
-                stream_id,
-                app_error,
-            } = e
-            {
-                assert_eq!(stream_id, 0);
-                stop_sending_event_found = true;
-                assert_eq!(app_error, err.code());
-            }
-        }
-        assert!(stop_sending_event_found);
-        assert_eq!(hconn.state(), Http3State::Connected);
-
-        // Process reset frame
-        hconn.conn.process(out.dgram(), now());
-        let mut reset_event_found = false;
-        while let Some(e) = hconn.conn.next_event() {
-            if let ConnectionEvent::RecvStreamReset { app_error, .. } = e {
-                reset_event_found = true;
-                assert_eq!(app_error, err.code());
-            }
-        }
-        assert!(reset_event_found);
-        assert_eq!(hconn.state(), Http3State::Connected);
-    }
-
-    #[test]
-    fn test_cancel_push_frame_on_request_stream() {
-        test_wrong_frame_on_request_stream(&[0x3, 0x1, 0x5], Error::WrongStream);
-    }
-
-    #[test]
-    fn test_settings_frame_on_request_stream() {
-        test_wrong_frame_on_request_stream(&[0x4, 0x4, 0x6, 0x4, 0x8, 0x4], Error::WrongStream);
-    }
-
-    #[test]
-    fn test_goaway_frame_on_request_stream() {
-        test_wrong_frame_on_request_stream(&[0x7, 0x1, 0x5], Error::WrongStream);
-    }
-
-    #[test]
-    fn test_max_push_id_frame_on_request_stream() {
-        test_wrong_frame_on_request_stream(&[0xd, 0x1, 0x5], Error::WrongStream);
-    }
-
-    // Test reading of a slowly streamed frame. bytes are received one by one
-    #[test]
-    fn test_frame_reading() {
-        let (mut hconn, mut neqo_trans_conn) = connect_and_receive_settings(Client);
-
-        // create a control stream.
-        let control_stream = neqo_trans_conn.stream_create(StreamType::UniDi).unwrap();
-
-        // send the stream type
-        let mut sent = neqo_trans_conn.stream_send(control_stream, &[0x0]);
-        assert_eq!(sent, Ok(1));
-        let out = neqo_trans_conn.process(None, now());
-        hconn.process(out.dgram(), now());
-
-        // start sending SETTINGS frame
-        sent = neqo_trans_conn.stream_send(control_stream, &[0x4]);
-        assert_eq!(sent, Ok(1));
-        let out = neqo_trans_conn.process(None, now());
-        hconn.process(out.dgram(), now());
-
-        sent = neqo_trans_conn.stream_send(control_stream, &[0x4]);
-        assert_eq!(sent, Ok(1));
-        let out = neqo_trans_conn.process(None, now());
-        hconn.process(out.dgram(), now());
-
-        sent = neqo_trans_conn.stream_send(control_stream, &[0x6]);
-        assert_eq!(sent, Ok(1));
-        let out = neqo_trans_conn.process(None, now());
-        hconn.process(out.dgram(), now());
-
-        sent = neqo_trans_conn.stream_send(control_stream, &[0x0]);
-        assert_eq!(sent, Ok(1));
-        let out = neqo_trans_conn.process(None, now());
-        hconn.process(out.dgram(), now());
-
-        sent = neqo_trans_conn.stream_send(control_stream, &[0x8]);
-        assert_eq!(sent, Ok(1));
-        let out = neqo_trans_conn.process(None, now());
-        hconn.process(out.dgram(), now());
-
-        sent = neqo_trans_conn.stream_send(control_stream, &[0x0]);
-        assert_eq!(sent, Ok(1));
-        let out = neqo_trans_conn.process(None, now());
-        hconn.process(out.dgram(), now());
-
-        assert_eq!(hconn.state(), Http3State::Connected);
-
-        // Now test PushPromise
-        sent = neqo_trans_conn.stream_send(control_stream, &[0x5]);
-        assert_eq!(sent, Ok(1));
-        let out = neqo_trans_conn.process(None, now());
-        hconn.process(out.dgram(), now());
-
-        sent = neqo_trans_conn.stream_send(control_stream, &[0x5]);
-        assert_eq!(sent, Ok(1));
-        let out = neqo_trans_conn.process(None, now());
-        hconn.process(out.dgram(), now());
-
-        sent = neqo_trans_conn.stream_send(control_stream, &[0x4]);
-        assert_eq!(sent, Ok(1));
-        let out = neqo_trans_conn.process(None, now());
-        hconn.process(out.dgram(), now());
-
-        // PUSH_PROMISE on a control stream will cause an error
-        assert_closed(&hconn, Error::WrongStream);
-    }
-
-    // We usually send the same request header. This function check if the request has been
-    // receive properly by a peer.
-    fn check_header_frame(peer_conn: &mut Connection, stream_id: u64, expected_fin: bool) {
-        let mut buf = [0u8; 18];
-        let (amount, fin) = peer_conn.stream_recv(stream_id, &mut buf).unwrap();
-        const EXPECTED_REQUEST_HEADER_FRAME: &[u8] = &[
-            0x01, 0x10, 0x00, 0x00, 0xd1, 0xd7, 0x50, 0x89, 0x41, 0xe9, 0x2a, 0x67, 0x35, 0x53,
-            0x2e, 0x43, 0xd3, 0xc1,
-        ];
-        assert_eq!(fin, expected_fin);
-        assert_eq!(amount, EXPECTED_REQUEST_HEADER_FRAME.len());
-        assert_eq!(&buf[..], EXPECTED_REQUEST_HEADER_FRAME);
-    }
-
-    #[test]
-    #[allow(clippy::cognitive_complexity)]
-    fn fetch_basic() {
-        let (mut hconn, mut peer_conn) = connect(Client);
-        let request_stream_id = hconn
-            .fetch("GET", "https", "something.com", "/", &[])
-            .unwrap();
-        assert_eq!(request_stream_id, 0);
-        let _ = hconn.stream_close_send(request_stream_id);
-
-        let out = hconn.process(None, now());
-        peer_conn.conn.process(out.dgram(), now());
-
-        // find the new request/response stream and send frame v on it.
-        let events = peer_conn.conn.events().collect::<Vec<_>>();
-        assert_eq!(events.len(), 6); // NewStream, RecvStreamReadable, SendStreamWritable x 4
-        for e in events {
-            match e {
-                ConnectionEvent::NewStream {
-                    stream_id,
-                    stream_type,
-                } => {
-                    assert_eq!(stream_id, request_stream_id);
-                    assert_eq!(stream_type, StreamType::BiDi);
-                }
-                ConnectionEvent::RecvStreamReadable { stream_id } => {
-                    assert_eq!(stream_id, request_stream_id);
-                    check_header_frame(&mut peer_conn.conn, stream_id, true);
-
-                    // send response - 200  Content-Length: 6
-                    // with content: 'abcdef'.
-                    // The content will be send in 2 DATA frames.
-                    let _ = peer_conn.conn.stream_send(
-                        stream_id,
-                        &[
-                            // headers
-                            0x01, 0x06, 0x00, 0x00, 0xd9, 0x54, 0x01, 0x33,
-                            // the first data frame
-                            0x0, 0x3, 0x61, 0x62, 0x63,
-                            // the second data frame
-                            // the first data frame
-                            0x0, 0x3, 0x64, 0x65, 0x66,
-                        ],
-                    );
-                    peer_conn.conn.stream_close_send(stream_id).unwrap();
-                }
-                _ => {}
-            }
-        }
-        let out = peer_conn.conn.process(None, now());
-        hconn.process(out.dgram(), now());
-
-        let http_events = hconn.events().collect::<Vec<_>>();
-        assert_eq!(http_events.len(), 2);
-        for e in http_events {
-            match e {
-                Http3Event::HeaderReady { stream_id } => {
-                    assert_eq!(stream_id, request_stream_id);
-                    let h = hconn.read_response_headers(stream_id);
-                    assert_eq!(
-                        h,
-                        Ok((
-                            vec![
-                                (String::from(":status"), String::from("200")),
-                                (String::from("content-length"), String::from("3"))
-                            ],
-                            false
-                        ))
-                    );
-                }
-                Http3Event::DataReadable { stream_id } => {
-                    assert_eq!(stream_id, request_stream_id);
-                    let mut buf = [0u8; 100];
-                    let (amount, fin) = hconn
-                        .read_response_data(now(), stream_id, &mut buf)
-                        .unwrap();
-                    assert_eq!(fin, false);
-                    assert_eq!(amount, 3);
-                    assert_eq!(buf[..3], [0x61, 0x62, 0x63]);
-                }
-                _ => {}
-            }
-        }
-
-        hconn.process_http3(now());
-        let http_events = hconn.events().collect::<Vec<_>>();
-        assert_eq!(http_events.len(), 1);
-        for e in http_events {
-            match e {
-                Http3Event::DataReadable { stream_id } => {
-                    assert_eq!(stream_id, request_stream_id);
-                    let mut buf = [0u8; 100];
-                    let (amount, fin) = hconn
-                        .read_response_data(now(), stream_id, &mut buf)
-                        .unwrap();
-                    assert_eq!(fin, true);
-                    assert_eq!(amount, 3);
-                    assert_eq!(buf[..3], [0x64, 0x65, 0x66]);
-                }
-                _ => panic!("unexpected event"),
-            }
-        }
-
-        // after this stream will be removed from hcoon. We will check this by trying to read
-        // from the stream and that should fail.
-        let mut buf = [0u8; 100];
-        let res = hconn.read_response_data(now(), request_stream_id, &mut buf);
-        assert_eq!(res.unwrap_err(), Error::InvalidStreamId);
-
-        hconn.close(now(), 0, "");
-    }
-
-    // Helper function
-    fn read_response(
-        mut hconn: Http3Connection,
-        mut neqo_trans_conn: Connection,
-        request_stream_id: u64,
-    ) {
-        let out = neqo_trans_conn.process(None, now());
-        hconn.process(out.dgram(), now());
-
-        let http_events = hconn.events();
-        for e in http_events {
-            match e {
-                Http3Event::HeaderReady { stream_id } => {
-                    assert_eq!(stream_id, request_stream_id);
-                    let h = hconn.read_response_headers(stream_id);
-                    assert_eq!(
-                        h,
-                        Ok((
-                            vec![
-                                (String::from(":status"), String::from("200")),
-                                (String::from("content-length"), String::from("3"))
-                            ],
-                            false
-                        ))
-                    );
-                }
-                Http3Event::DataReadable { stream_id } => {
-                    assert_eq!(stream_id, request_stream_id);
-                    let mut buf = [0u8; 100];
-                    let (amount, fin) = hconn
-                        .read_response_data(now(), stream_id, &mut buf)
-                        .unwrap();
-                    assert_eq!(fin, true);
-                    const EXPECTED_RESPONSE_BODY: &[u8] = &[0x61, 0x62, 0x63];
-                    assert_eq!(amount, EXPECTED_RESPONSE_BODY.len());
-                    assert_eq!(&buf[..3], EXPECTED_RESPONSE_BODY);
-                }
-                _ => {}
-            }
-        }
-
-        // after this stream will be removed from hconn. We will check this by trying to read
-        // from the stream and that should fail.
-        let mut buf = [0u8; 100];
-        let res = hconn.read_response_data(now(), request_stream_id, &mut buf);
-        assert!(res.is_err());
-        assert_eq!(res.unwrap_err(), Error::InvalidStreamId);
-
-        hconn.close(now(), 0, "");
-    }
-
-    // Send a request with the request body.
-    #[test]
-    fn fetch_with_data() {
-        let (mut hconn, mut peer_conn) = connect(Client);
-        let request_stream_id = hconn
-            .fetch("GET", "https", "something.com", "/", &[])
-            .unwrap();
-        assert_eq!(request_stream_id, 0);
-
-        let out = hconn.process(None, now());
-        peer_conn.conn.process(out.dgram(), now());
-
-        // Get DataWritable for the request stream so that we can write the request body.
-        let data_writable = |e| matches!(e, Http3Event::DataWritable { .. });
-        assert!(hconn.events().any(data_writable));
-        let sent = hconn.send_request_body(request_stream_id, &[0x64, 0x65, 0x66]);
-        assert_eq!(sent, Ok(3));
-        let _ = hconn.stream_close_send(request_stream_id);
-
-        let out = hconn.process(None, now());
-        peer_conn.conn.process(out.dgram(), now());
-
-        // find the new request/response stream and send response on it.
-        while let Some(e) = peer_conn.conn.next_event() {
-            match e {
-                ConnectionEvent::NewStream {
-                    stream_id,
-                    stream_type,
-                } => {
-                    assert_eq!(stream_id, request_stream_id);
-                    assert_eq!(stream_type, StreamType::BiDi);
-                }
-                ConnectionEvent::RecvStreamReadable { stream_id } => {
-                    assert_eq!(stream_id, request_stream_id);
-                    check_header_frame(&mut peer_conn.conn, stream_id, false);
-
-                    // Read request body.
-                    let mut buf = [0u8; 100];
-                    let (amount, fin) = peer_conn.conn.stream_recv(stream_id, &mut buf).unwrap();
-                    assert_eq!(fin, true);
-                    const EXPECTED_REQUEST_BODY: &[u8] = &[0x0, 0x3, 0x64, 0x65, 0x66];
-                    assert_eq!(amount, EXPECTED_REQUEST_BODY.len());
-                    assert_eq!(&buf[..5], EXPECTED_REQUEST_BODY);
-
-                    // send response - 200  Content-Length: 3
-                    // with content: 'abc'.
-                    let _ = peer_conn.conn.stream_send(
-                        stream_id,
-                        &[
-                            // headers
-                            0x01, 0x06, 0x00, 0x00, 0xd9, 0x54, 0x01, 0x33,
-                            // a data frame
-                            0x0, 0x3, 0x61, 0x62, 0x63,
-                        ],
-                    );
-                    peer_conn.conn.stream_close_send(stream_id).unwrap();
-                }
-                _ => {}
-            }
-        }
-
-        read_response(hconn, peer_conn.conn, request_stream_id);
-    }
-
-    // send a request with request body containing request_body. We expect to receive expected_data_frame_header.
-    fn fetch_with_data_length_xbytes(request_body: &[u8], expected_data_frame_header: &[u8]) {
-        let (mut hconn, mut peer_conn) = connect(Client);
-        let request_stream_id = hconn
-            .fetch("GET", "https", "something.com", "/", &[])
-            .unwrap();
-        assert_eq!(request_stream_id, 0);
-
-        let out = hconn.process(None, now());
-        peer_conn.conn.process(out.dgram(), now());
-
-        // Get DataWritable for the request stream so that we can write the request body.
-        let data_writable = |e| matches!(e, Http3Event::DataWritable { .. });
-        assert!(hconn.events().any(data_writable));
-        let sent = hconn.send_request_body(request_stream_id, request_body);
-        assert_eq!(sent, Ok(request_body.len()));
-
-        // Close stream.
-        let _ = hconn.stream_close_send(request_stream_id);
-
-        // We need to loop a bit until all data has been sent.
-        let mut out = hconn.process(None, now());
-        for _i in 0..20 {
-            out = peer_conn.conn.process(out.dgram(), now());
-            out = hconn.process(out.dgram(), now());
-        }
-
-        // find the new request/response stream, check received frames and send a response.
-        while let Some(e) = peer_conn.conn.next_event() {
-            if let ConnectionEvent::RecvStreamReadable { stream_id } = e {
-                if stream_id == request_stream_id {
-                    // Read only the HEADER frame
-                    check_header_frame(&mut peer_conn.conn, stream_id, false);
-
-                    // Read the DATA frame.
-                    let mut buf = [1u8; 0xffff];
-                    let (amount, fin) = peer_conn.conn.stream_recv(stream_id, &mut buf).unwrap();
-                    assert_eq!(fin, true);
-                    assert_eq!(
-                        amount,
-                        request_body.len() + expected_data_frame_header.len()
-                    );
-
-                    // Check the DATA frame header
-                    assert_eq!(
-                        &buf[..expected_data_frame_header.len()],
-                        expected_data_frame_header
-                    );
-
-                    // Check data.
-                    assert_eq!(&buf[expected_data_frame_header.len()..amount], request_body);
-
-                    // send response - 200  Content-Length: 3
-                    // with content: 'abc'.
-                    let _ = peer_conn.conn.stream_send(
-                        stream_id,
-                        &[
-                            // headers
-                            0x01, 0x06, 0x00, 0x00, 0xd9, 0x54, 0x01, 0x33,
-                            // a data frame
-                            0x0, 0x3, 0x61, 0x62, 0x63,
-                        ],
-                    );
-                    peer_conn.conn.stream_close_send(stream_id).unwrap();
-                }
-            }
-        }
-
-        read_response(hconn, peer_conn.conn, request_stream_id);
-    }
-
-    // send a request with 63 bytes. The DATA frame length field will still have 1 byte.
-    #[test]
-    fn fetch_with_data_length_63bytes() {
-        fetch_with_data_length_xbytes(&[0u8; 63], &[0x0, 0x3f]);
-    }
-
-    // send a request with 64 bytes. The DATA frame length field will need 2 byte.
-    #[test]
-    fn fetch_with_data_length_64bytes() {
-        fetch_with_data_length_xbytes(&[0u8; 64], &[0x0, 0x40, 0x40]);
-    }
-
-    // send a request with 16383 bytes. The DATA frame length field will still have 2 byte.
-    #[test]
-    fn fetch_with_data_length_16383bytes() {
-        fetch_with_data_length_xbytes(&[0u8; 16383], &[0x0, 0x7f, 0xff]);
-    }
-
-    // send a request with 16384 bytes. The DATA frame length field will need 4 byte.
-    #[test]
-    fn fetch_with_data_length_16384bytes() {
-        fetch_with_data_length_xbytes(&[0u8; 16384], &[0x0, 0x80, 0x0, 0x40, 0x0]);
-    }
-
-    // Send 2 data frames so that the second one cannot fit into the send_buf and it is only
-    // partialy sent. We check that the sent data is correct.
-    fn fetch_with_two_data_frames(
-        first_frame: &[u8],
-        expected_first_data_frame_header: &[u8],
-        expected_second_data_frame_header: &[u8],
-        expected_second_data_frame: &[u8],
-    ) {
-        let (mut hconn, mut peer_conn) = connect(Client);
-        let request_stream_id = hconn
-            .fetch("GET", "https", "something.com", "/", &[])
-            .unwrap();
-        assert_eq!(request_stream_id, 0);
-
-        let out = hconn.process(None, now());
-        peer_conn.conn.process(out.dgram(), now());
-
-        // Get DataWritable for the request stream so that we can write the request body.
-        let data_writable = |e| matches!(e, Http3Event::DataWritable { .. });
-        assert!(hconn.events().any(data_writable));
-
-        // Send the first frame.
-        let sent = hconn.send_request_body(request_stream_id, first_frame);
-        assert_eq!(sent, Ok(first_frame.len()));
-
-        // The second frame cannot fit.
-        let sent = hconn.send_request_body(request_stream_id, &[0u8; 0xffff]);
-        assert_eq!(sent, Ok(expected_second_data_frame.len()));
-
-        // Close stream.
-        let _ = hconn.stream_close_send(request_stream_id);
-
-        let mut out = hconn.process(None, now());
-        // We need to loop a bit until all data has been sent.
-        for _i in 0..55 {
-            out = peer_conn.conn.process(out.dgram(), now());
-            out = hconn.process(out.dgram(), now());
-        }
-
-        // find the new request/response stream, check received frames and send a response.
-        while let Some(e) = peer_conn.conn.next_event() {
-            if let ConnectionEvent::RecvStreamReadable { stream_id } = e {
-                if stream_id == request_stream_id {
-                    // Read only the HEADER frame
-                    check_header_frame(&mut peer_conn.conn, stream_id, false);
-
-                    // Read DATA frames.
-                    let mut buf = [1u8; 0xffff];
-                    let (amount, fin) = peer_conn.conn.stream_recv(stream_id, &mut buf).unwrap();
-                    assert_eq!(fin, true);
-                    assert_eq!(
-                        amount,
-                        expected_first_data_frame_header.len()
-                            + first_frame.len()
-                            + expected_second_data_frame_header.len()
-                            + expected_second_data_frame.len()
-                    );
-
-                    // Check the first DATA frame header
-                    let end = expected_first_data_frame_header.len();
-                    assert_eq!(&buf[..end], expected_first_data_frame_header);
-
-                    // Check the first frame data.
-                    let start = end;
-                    let end = end + first_frame.len();
-                    assert_eq!(&buf[start..end], first_frame);
-
-                    // Check the second DATA frame header
-                    let start = end;
-                    let end = end + expected_second_data_frame_header.len();
-                    assert_eq!(&buf[start..end], expected_second_data_frame_header);
-
-                    // Check the second frame data.
-                    let start = end;
-                    let end = end + expected_second_data_frame.len();
-                    assert_eq!(&buf[start..end], expected_second_data_frame);
-
-                    // send response - 200  Content-Length: 3
-                    // with content: 'abc'.
-                    let _ = peer_conn.conn.stream_send(
-                        stream_id,
-                        &[
-                            // headers
-                            0x01, 0x06, 0x00, 0x00, 0xd9, 0x54, 0x01, 0x33,
-                            // a data frame
-                            0x0, 0x3, 0x61, 0x62, 0x63,
-                        ],
-                    );
-                    peer_conn.conn.stream_close_send(stream_id).unwrap();
-                }
-            }
-        }
-
-        read_response(hconn, peer_conn.conn, request_stream_id);
-    }
-
-    // Send 2 frames. For the second one we can only send 63 bytes.
-    // After the first frame there is exactly 63+2 bytes left in the send buffer.
-    #[test]
-    fn fetch_two_data_frame_second_63bytes() {
-        fetch_with_two_data_frames(
-            &[0u8; 65447],
-            &[0x0, 0x80, 0x0, 0xff, 0x0a7],
-            &[0x0, 0x3f],
-            &[0u8; 63],
-        );
-    }
-
-    // Send 2 frames. For the second one we can only send 63 bytes.
-    // After the first frame there is exactly 63+3 bytes left in the send buffer,
-    // but we can only send 63 bytes.
-    #[test]
-    fn fetch_two_data_frame_second_63bytes_place_for_66() {
-        fetch_with_two_data_frames(
-            &[0u8; 65446],
-            &[0x0, 0x80, 0x0, 0xff, 0x0a6],
-            &[0x0, 0x3f],
-            &[0u8; 63],
-        );
-    }
-
-    // Send 2 frames. For the second one we can only send 64 bytes.
-    // After the first frame there is exactly 64+3 bytes left in the send buffer,
-    // but we can only send 64 bytes.
-    #[test]
-    fn fetch_two_data_frame_second_64bytes_place_for_67() {
-        fetch_with_two_data_frames(
-            &[0u8; 65445],
-            &[0x0, 0x80, 0x0, 0xff, 0x0a5],
-            &[0x0, 0x40, 0x40],
-            &[0u8; 64],
-        );
-    }
-
-    // Send 2 frames. For the second one we can only send 16383 bytes.
-    // After the first frame there is exactly 16383+3 bytes left in the send buffer.
-    #[test]
-    fn fetch_two_data_frame_second_16383bytes() {
-        fetch_with_two_data_frames(
-            &[0u8; 49126],
-            &[0x0, 0x80, 0x0, 0xbf, 0x0e6],
-            &[0x0, 0x7f, 0xff],
-            &[0u8; 16383],
-        );
-    }
-
-    // Send 2 frames. For the second one we can only send 16383 bytes.
-    // After the first frame there is exactly 16383+4 bytes left in the send buffer, but we can only send 16383 bytes.
-    #[test]
-    fn fetch_two_data_frame_second_16383bytes_place_for_16387() {
-        fetch_with_two_data_frames(
-            &[0u8; 49125],
-            &[0x0, 0x80, 0x0, 0xbf, 0x0e5],
-            &[0x0, 0x7f, 0xff],
-            &[0u8; 16383],
-        );
-    }
-
-    // Send 2 frames. For the second one we can only send 16383 bytes.
-    // After the first frame there is exactly 16383+5 bytes left in the send buffer, but we can only send 16383 bytes.
-    #[test]
-    fn fetch_two_data_frame_second_16383bytes_place_for_16388() {
-        fetch_with_two_data_frames(
-            &[0u8; 49124],
-            &[0x0, 0x80, 0x0, 0xbf, 0x0e4],
-            &[0x0, 0x7f, 0xff],
-            &[0u8; 16383],
-        );
-    }
-
-    // Send 2 frames. For the second one we can send 16384 bytes.
-    // After the first frame there is exactly 16384+5 bytes left in the send buffer, but we can send 16384 bytes.
-    #[test]
-    fn fetch_two_data_frame_second_16384bytes_place_for_16389() {
-        fetch_with_two_data_frames(
-            &[0u8; 49123],
-            &[0x0, 0x80, 0x0, 0xbf, 0x0e3],
-            &[0x0, 0x80, 0x0, 0x40, 0x0],
-            &[0u8; 16384],
-        );
-    }
-
-    fn read_request(mut neqo_trans_conn: &mut Connection, request_stream_id: u64) {
-        // find the new request/response stream and check request data.
-        while let Some(e) = neqo_trans_conn.next_event() {
-            if let ConnectionEvent::RecvStreamReadable { stream_id } = e {
-                if stream_id == request_stream_id {
-                    // Read only header frame
-                    check_header_frame(&mut neqo_trans_conn, stream_id, false);
-
-                    // Read DATA frames.
-                    let mut buf = [1u8; 0xffff];
-                    let (_, fin) = neqo_trans_conn.stream_recv(stream_id, &mut buf).unwrap();
-                    assert_eq!(fin, false);
-                }
-            }
-        }
-    }
-
-    // Test receiving STOP_SENDING with the EarlyResponse error code.
-    #[test]
-    fn test_stop_sending_early_response() {
-        let (mut hconn, mut peer_conn) = connect(Client);
-        let request_stream_id = hconn
-            .fetch("GET", "https", "something.com", "/", &[])
-            .unwrap();
-        assert_eq!(request_stream_id, 0);
-
-        let out = hconn.process(None, now());
-        peer_conn.conn.process(out.dgram(), now());
-
-        // Get DataWritable for the request stream so that we can write the request body.
-        let data_writable = |e| matches!(e, Http3Event::DataWritable { .. });
-        assert!(hconn.events().any(data_writable));
-        let sent = hconn.send_request_body(request_stream_id, &[0u8; 10000]);
-        assert_eq!(sent, Ok(10000));
-
-        let out = hconn.process(None, now());
-        let _ = peer_conn.conn.process(out.dgram(), now());
-
-        read_request(&mut peer_conn.conn, request_stream_id);
-
-        // Stop sending with early_response.
-        assert_eq!(
-            Ok(()),
-            peer_conn
-                .conn
-                .stream_stop_sending(request_stream_id, Error::EarlyResponse.code())
-        );
-
-        // send response - 200  Content-Length: 3
-        // with content: 'abc'.
-        let _ = peer_conn.conn.stream_send(
-            request_stream_id,
-            &[
-                // headers
-                0x01, 0x06, 0x00, 0x00, 0xd9, 0x54, 0x01, 0x33, // a data frame
-                0x0, 0x3, 0x61, 0x62, 0x63,
-            ],
-        );
-        peer_conn.conn.stream_close_send(request_stream_id).unwrap();
-
-        let out = peer_conn.conn.process(None, now());
-        hconn.process(out.dgram(), now());
-
-        let mut response_headers = false;
-        let mut response_body = false;
-        let http_events = hconn.events();
-        for e in http_events {
-            match e {
-                Http3Event::StopSending { stream_id, error } => {
-                    assert_eq!(stream_id, request_stream_id);
-                    assert_eq!(error, Error::EarlyResponse.code());
-                    // assert that we cannot send any more request data.
-                    assert_eq!(
-                        Err(Error::AlreadyClosed),
-                        hconn.send_request_body(request_stream_id, &[0u8; 10])
-                    );
-                }
-                Http3Event::HeaderReady { stream_id } => {
-                    assert_eq!(stream_id, request_stream_id);
-                    let h = hconn.read_response_headers(stream_id);
-                    assert_eq!(
-                        h,
-                        Ok((
-                            vec![
-                                (String::from(":status"), String::from("200")),
-                                (String::from("content-length"), String::from("3"))
-                            ],
-                            false
-                        ))
-                    );
-                    response_headers = true;
-                }
-                Http3Event::DataReadable { stream_id } => {
-                    assert_eq!(stream_id, request_stream_id);
-                    let mut buf = [0u8; 100];
-                    let (amount, fin) = hconn
-                        .read_response_data(now(), stream_id, &mut buf)
-                        .unwrap();
-                    assert_eq!(fin, true);
-                    assert_eq!(amount, 3);
-                    assert_eq!(buf[..3], [0x61, 0x62, 0x63]);
-                    response_body = true;
-                }
-                _ => {}
-            }
-        }
-        assert!(response_headers);
-        assert!(response_body);
-
-        // after this stream will be removed from hconn. We will check this by trying to read
-        // from the stream and that should fail.
-        let mut buf = [0u8; 100];
-        let res = hconn.read_response_data(now(), request_stream_id, &mut buf);
-        assert!(res.is_err());
-        assert_eq!(res.unwrap_err(), Error::InvalidStreamId);
-
-        hconn.close(now(), 0, "");
-    }
-
-    // Server sends stop sending and reset.
-    #[test]
-    fn test_stop_sending_other_error_with_reset() {
-        let (mut hconn, mut peer_conn) = connect(Client);
-        let request_stream_id = hconn
-            .fetch("GET", "https", "something.com", "/", &[])
-            .unwrap();
-        assert_eq!(request_stream_id, 0);
-
-        let out = hconn.process(None, now());
-        peer_conn.conn.process(out.dgram(), now());
-
-        // Get DataWritable for the request stream so that we can write the request body.
-        let data_writable = |e| matches!(e, Http3Event::DataWritable { .. });
-        assert!(hconn.events().any(data_writable));
-        let sent = hconn.send_request_body(request_stream_id, &[0u8; 10000]);
-        assert_eq!(sent, Ok(10000));
-
-        let out = hconn.process(None, now());
-        let _ = peer_conn.conn.process(out.dgram(), now());
-
-        read_request(&mut peer_conn.conn, request_stream_id);
-
-        // Stop sending with RequestRejected.
-        assert_eq!(
-            Ok(()),
-            peer_conn
-                .conn
-                .stream_stop_sending(request_stream_id, Error::RequestRejected.code())
-        );
-        // also reset with RequestRejested.
-        assert_eq!(
-            Ok(()),
-            peer_conn
-                .conn
-                .stream_reset_send(request_stream_id, Error::RequestRejected.code())
-        );
-
-        let out = peer_conn.conn.process(None, now());
-        hconn.process(out.dgram(), now());
-
-        let http_events = hconn.events();
-        for e in http_events {
-            match e {
-                Http3Event::StopSending { .. } => {
-                    panic!("We should not get StopSending.");
-                }
-                Http3Event::Reset { stream_id, error } => {
-                    assert_eq!(stream_id, request_stream_id);
-                    assert_eq!(error, Error::RequestRejected.code());
-                }
-                Http3Event::HeaderReady { .. } | Http3Event::DataReadable { .. } => {
-                    panic!("We should not get any headers or data");
-                }
-                _ => {}
-            }
-        }
-
-        // after this stream will be removed from hconn. We will check this by trying to read
-        // from the stream and that should fail.
-        let mut buf = [0u8; 100];
-        let res = hconn.read_response_data(now(), request_stream_id, &mut buf);
-        assert!(res.is_err());
-        assert_eq!(res.unwrap_err(), Error::InvalidStreamId);
-
-        hconn.close(now(), 0, "");
-    }
-
-    // Server sends stop sending with RequestRejected, but it does not send reset.
-    // We will reset the stream anyway.
-    #[test]
-    fn test_stop_sending_other_error_wo_reset() {
-        let (mut hconn, mut peer_conn) = connect(Client);
-        let request_stream_id = hconn
-            .fetch("GET", "https", "something.com", "/", &[])
-            .unwrap();
-        assert_eq!(request_stream_id, 0);
-
-        let out = hconn.process(None, now());
-        peer_conn.conn.process(out.dgram(), now());
-
-        // Get DataWritable for the request stream so that we can write the request body.
-        let data_writable = |e| matches!(e, Http3Event::DataWritable { .. });
-        assert!(hconn.events().any(data_writable));
-        let sent = hconn.send_request_body(request_stream_id, &[0u8; 10000]);
-        assert_eq!(sent, Ok(10000));
-
-        let out = hconn.process(None, now());
-        let _ = peer_conn.conn.process(out.dgram(), now());
-
-        read_request(&mut peer_conn.conn, request_stream_id);
-
-        // Stop sending with RequestRejected.
-        assert_eq!(
-            Ok(()),
-            peer_conn
-                .conn
-                .stream_stop_sending(request_stream_id, Error::RequestRejected.code())
-        );
-
-        let out = peer_conn.conn.process(None, now());
-        hconn.process(out.dgram(), now());
-
-        let http_events = hconn.events();
-        for e in http_events {
-            match e {
-                Http3Event::StopSending { .. } => {
-                    panic!("We should not get StopSending.");
-                }
-                Http3Event::Reset { stream_id, error } => {
-                    assert_eq!(stream_id, request_stream_id);
-                    assert_eq!(error, Error::RequestRejected.code());
-                }
-                Http3Event::HeaderReady { .. } | Http3Event::DataReadable { .. } => {
-                    panic!("We should not get any headers or data");
-                }
-                _ => {}
-            }
-        }
-
-        // after this stream will be removed from hconn. We will check this by trying to read
-        // from the stream and that should fail.
-        let mut buf = [0u8; 100];
-        let res = hconn.read_response_data(now(), request_stream_id, &mut buf);
-        assert!(res.is_err());
-        assert_eq!(res.unwrap_err(), Error::InvalidStreamId);
-
-        hconn.close(now(), 0, "");
-    }
-
-    // Server sends stop sending and reset. We have some events for that stream already
-    // in hconn.events. The events will be removed.
-    #[test]
-    fn test_stop_sending_and_reset_other_error_with_events() {
-        let (mut hconn, mut peer_conn) = connect(Client);
-        let request_stream_id = hconn
-            .fetch("GET", "https", "something.com", "/", &[])
-            .unwrap();
-        assert_eq!(request_stream_id, 0);
-
-        let out = hconn.process(None, now());
-        peer_conn.conn.process(out.dgram(), now());
-
-        // Get DataWritable for the request stream so that we can write the request body.
-        let data_writable = |e| matches!(e, Http3Event::DataWritable { .. });
-        assert!(hconn.events().any(data_writable));
-        let sent = hconn.send_request_body(request_stream_id, &[0u8; 10000]);
-        assert_eq!(sent, Ok(10000));
-
-        let out = hconn.process(None, now());
-        let _ = peer_conn.conn.process(out.dgram(), now());
-
-        read_request(&mut peer_conn.conn, request_stream_id);
-
-        // send response - 200  Content-Length: 3
-        // with content: 'abc'.
-        let _ = peer_conn.conn.stream_send(
-            request_stream_id,
-            &[
-                // headers
-                0x01, 0x06, 0x00, 0x00, 0xd9, 0x54, 0x01, 0x33, // a data frame
-                0x0, 0x3, 0x61, 0x62, 0x63,
-            ],
-        );
-
-        let out = peer_conn.conn.process(None, now());
-        hconn.process(out.dgram(), now());
-        // At this moment we have some new events, i.e. a HeadersReady event
-
-        // Send a stop sending and reset.
-        assert_eq!(
-            Ok(()),
-            peer_conn
-                .conn
-                .stream_stop_sending(request_stream_id, Error::RequestCancelled.code())
-        );
-        assert_eq!(
-            Ok(()),
-            peer_conn
-                .conn
-                .stream_reset_send(request_stream_id, Error::RequestCancelled.code())
-        );
-
-        let out = peer_conn.conn.process(None, now());
-        hconn.process(out.dgram(), now());
-
-        let http_events = hconn.events();
-        for e in http_events {
-            match e {
-                Http3Event::StopSending { .. } => {
-                    panic!("We should not get StopSending.");
-                }
-                Http3Event::Reset { stream_id, error } => {
-                    assert_eq!(stream_id, request_stream_id);
-                    assert_eq!(error, Error::RequestCancelled.code());
-                }
-                Http3Event::HeaderReady { .. } | Http3Event::DataReadable { .. } => {
-                    panic!("We should not get any headers or data");
-                }
-                _ => {}
-            }
-        }
-
-        // after this stream will be removed from hconn. We will check this by trying to read
-        // from the stream and that should fail.
-        let mut buf = [0u8; 100];
-        let res = hconn.read_response_data(now(), request_stream_id, &mut buf);
-        assert!(res.is_err());
-        assert_eq!(res.unwrap_err(), Error::InvalidStreamId);
-
-        hconn.close(now(), 0, "");
-    }
-
-    // Server sends stop sending with code that is not EarlyResponse.
-    // We have some events for that stream already in the hconn.events.
-    // The events will be removed.
-    #[test]
-    fn test_stop_sending_other_error_with_events() {
-        let (mut hconn, mut peer_conn) = connect(Client);
-        let request_stream_id = hconn
-            .fetch("GET", "https", "something.com", "/", &[])
-            .unwrap();
-        assert_eq!(request_stream_id, 0);
-
-        let out = hconn.process(None, now());
-        peer_conn.conn.process(out.dgram(), now());
-
-        // Get DataWritable for the request stream so that we can write the request body.
-        let data_writable = |e| matches!(e, Http3Event::DataWritable { .. });
-        assert!(hconn.events().any(data_writable));
-        let sent = hconn.send_request_body(request_stream_id, &[0u8; 10000]);
-        assert_eq!(sent, Ok(10000));
-
-        let out = hconn.process(None, now());
-        let _ = peer_conn.conn.process(out.dgram(), now());
-
-        read_request(&mut peer_conn.conn, request_stream_id);
-
-        // send response - 200  Content-Length: 3
-        // with content: 'abc'.
-        let _ = peer_conn.conn.stream_send(
-            request_stream_id,
-            &[
-                // headers
-                0x01, 0x06, 0x00, 0x00, 0xd9, 0x54, 0x01, 0x33, // a data frame
-                0x0, 0x3, 0x61, 0x62, 0x63,
-            ],
-        );
-
-        let out = peer_conn.conn.process(None, now());
-        hconn.process(out.dgram(), now());
-        // At this moment we have some new event, i.e. a HeadersReady event
-
-        // Send a stop sending.
-        assert_eq!(
-            Ok(()),
-            peer_conn
-                .conn
-                .stream_stop_sending(request_stream_id, Error::RequestCancelled.code())
-        );
-
-        let out = peer_conn.conn.process(None, now());
-        hconn.process(out.dgram(), now());
-
-        let http_events = hconn.events();
-        for e in http_events {
-            match e {
-                Http3Event::StopSending { .. } => {
-                    panic!("We should not get StopSending.");
-                }
-                Http3Event::Reset { stream_id, error } => {
-                    assert_eq!(stream_id, request_stream_id);
-                    assert_eq!(error, Error::RequestCancelled.code());
-                }
-                Http3Event::HeaderReady { .. } | Http3Event::DataReadable { .. } => {
-                    panic!("We should not get any headers or data");
-                }
-                _ => {}
-            }
-        }
-
-        // after this stream will be removed from hconn. We will check this by trying to read
-        // from the stream and that should fail.
-        let mut buf = [0u8; 100];
-        let res = hconn.read_response_data(now(), request_stream_id, &mut buf);
-        assert!(res.is_err());
-        assert_eq!(res.unwrap_err(), Error::InvalidStreamId);
-
-        hconn.close(now(), 0, "");
-    }
-
-    // Server sends a reset. We will close sending side as well.
-    #[test]
-    fn test_reset_wo_stop_sending() {
-        let (mut hconn, mut peer_conn) = connect(Client);
-        let request_stream_id = hconn
-            .fetch("GET", "https", "something.com", "/", &[])
-            .unwrap();
-        assert_eq!(request_stream_id, 0);
-
-        let out = hconn.process(None, now());
-        peer_conn.conn.process(out.dgram(), now());
-
-        // Get DataWritable for the request stream so that we can write the request body.
-        let data_writable = |e| matches!(e, Http3Event::DataWritable { .. });
-        assert!(hconn.events().any(data_writable));
-        let sent = hconn.send_request_body(request_stream_id, &[0u8; 10000]);
-        assert_eq!(sent, Ok(10000));
-
-        let out = hconn.process(None, now());
-        let _ = peer_conn.conn.process(out.dgram(), now());
-
-        read_request(&mut peer_conn.conn, request_stream_id);
-
-        // Send a reset.
-        assert_eq!(
-            Ok(()),
-            peer_conn
-                .conn
-                .stream_reset_send(request_stream_id, Error::RequestCancelled.code())
-        );
-
-        let out = peer_conn.conn.process(None, now());
-        hconn.process(out.dgram(), now());
-
-        let http_events = hconn.events();
-        for e in http_events {
-            match e {
-                Http3Event::StopSending { .. } => {
-                    panic!("We should not get StopSending.");
-                }
-                Http3Event::Reset { stream_id, error } => {
-                    assert_eq!(stream_id, request_stream_id);
-                    assert_eq!(error, Error::RequestCancelled.code());
-                }
-                Http3Event::HeaderReady { .. } | Http3Event::DataReadable { .. } => {
-                    panic!("We should not get any headers or data");
-                }
-                _ => {}
-            }
-        }
-
-        // after this stream will be removed from hconn. We will check this by trying to read
-        // from the stream and that should fail.
-        let mut buf = [0u8; 100];
-        let res = hconn.read_response_data(now(), request_stream_id, &mut buf);
-        assert!(res.is_err());
-        assert_eq!(res.unwrap_err(), Error::InvalidStreamId);
-
-        hconn.close(now(), 0, "");
-    }
-
-    fn test_incomplet_frame(res: &[u8], error: Error) {
-        let (mut hconn, mut peer_conn, request_stream_id) = connect_and_send_request();
-
-        // send an incomplete response - 200  Content-Length: 3
-        // with content: 'abc'.
-        let _ = peer_conn.conn.stream_send(request_stream_id, res);
-        peer_conn.conn.stream_close_send(request_stream_id).unwrap();
-
-        let out = peer_conn.conn.process(None, now());
-        hconn.process(out.dgram(), now());
-
-        let http_events = hconn.events();
-        for e in http_events {
-            if let Http3Event::DataReadable { stream_id } = e {
-                assert_eq!(stream_id, request_stream_id);
-                let mut buf = [0u8; 100];
-                let res = hconn.read_response_data(now(), stream_id, &mut buf);
-                assert!(res.is_err());
-                assert_eq!(res.unwrap_err(), Error::MalformedFrame(H3_FRAME_TYPE_DATA));
-            }
-        }
-        assert_closed(&hconn, error);
-    }
-
-    use crate::hframe::H3_FRAME_TYPE_DATA;
-    use crate::hframe::H3_FRAME_TYPE_HEADERS;
-
-    // Incomplete DATA frame
-    #[test]
-    fn test_incomplet_data_frame() {
-        test_incomplet_frame(
-            &[
-                // headers
-                0x01, 0x06, 0x00, 0x00, 0xd9, 0x54, 0x01, 0x33,
-                // the data frame is incomplete.
-                0x0, 0x3, 0x61, 0x62,
-            ],
-            Error::MalformedFrame(H3_FRAME_TYPE_DATA),
-        );
-    }
-
-    // Incomplete HEADERS frame
-    #[test]
-    fn test_incomplet_headers_frame() {
-        test_incomplet_frame(
-            &[
-                // headers
-                0x01, 0x06, 0x00, 0x00, 0xd9, 0x54, 0x01,
-            ],
-            Error::MalformedFrame(H3_FRAME_TYPE_HEADERS),
-        );
-    }
-
-    #[test]
-    fn test_incomplet_unknown_frame() {
-        test_incomplet_frame(&[0x21], Error::MalformedFrame(0xff));
-    }
-
-    // test goaway
-    #[test]
-    fn test_goaway() {
-        let (mut hconn, mut peer_conn) = connect(Client);
-        let request_stream_id_1 = hconn
-            .fetch("GET", "https", "something.com", "/", &[])
-            .unwrap();
-        assert_eq!(request_stream_id_1, 0);
-        let request_stream_id_2 = hconn
-            .fetch("GET", "https", "something.com", "/", &[])
-            .unwrap();
-        assert_eq!(request_stream_id_2, 4);
-        let request_stream_id_3 = hconn
-            .fetch("GET", "https", "something.com", "/", &[])
-            .unwrap();
-        assert_eq!(request_stream_id_3, 8);
-
-        let out = hconn.process(None, now());
-        peer_conn.conn.process(out.dgram(), now());
-
-        let _ = peer_conn
-            .conn
-            .stream_send(peer_conn.control_stream_id, &[0x7, 0x1, 0x8]);
-
-        // find the new request/response stream and send frame v on it.
-        while let Some(e) = peer_conn.conn.next_event() {
-            match e {
-                ConnectionEvent::NewStream { .. } => {}
-                ConnectionEvent::RecvStreamReadable { stream_id } => {
-                    let mut buf = [0u8; 100];
-                    let _ = peer_conn.conn.stream_recv(stream_id, &mut buf).unwrap();
-                    if stream_id == request_stream_id_1 || stream_id == request_stream_id_2 {
-                        // send response - 200  Content-Length: 6
-                        // with content: 'abcdef'.
-                        // The content will be send in 2 DATA frames.
-                        let _ = peer_conn.conn.stream_send(
-                            stream_id,
-                            &[
-                                // headers
-                                0x01, 0x06, 0x00, 0x00, 0xd9, 0x54, 0x01, 0x33,
-                                // the first data frame
-                                0x0, 0x3, 0x61, 0x62, 0x63,
-                                // the second data frame
-                                // the first data frame
-                                0x0, 0x3, 0x64, 0x65, 0x66,
-                            ],
-                        );
-
-                        peer_conn.conn.stream_close_send(stream_id).unwrap();
-                    }
-                }
-                _ => {}
-            }
-        }
-        let out = peer_conn.conn.process(None, now());
-        hconn.process(out.dgram(), now());
-
-        let mut stream_reset = false;
-        let mut http_events = hconn.events().collect::<Vec<_>>();
-        while !http_events.is_empty() {
-            for e in http_events {
-                match e {
-                    Http3Event::HeaderReady { stream_id } => {
-                        let h = hconn.read_response_headers(stream_id);
-                        assert_eq!(
-                            h,
-                            Ok((
-                                vec![
-                                    (String::from(":status"), String::from("200")),
-                                    (String::from("content-length"), String::from("3"))
-                                ],
-                                false
-                            ))
-                        );
-                    }
-                    Http3Event::DataReadable { stream_id } => {
-                        assert!(
-                            stream_id == request_stream_id_1 || stream_id == request_stream_id_2
-                        );
-                        let mut buf = [0u8; 100];
-                        let (amount, _) = hconn
-                            .read_response_data(now(), stream_id, &mut buf)
-                            .unwrap();
-                        assert_eq!(amount, 3);
-                    }
-                    Http3Event::Reset { stream_id, error } => {
-                        assert!(stream_id == request_stream_id_3);
-                        assert_eq!(error, Error::RequestRejected.code());
-                        stream_reset = true;
-                    }
-                    _ => {}
-                }
-            }
-            hconn.process_http3(now());
-            http_events = hconn.events().collect::<Vec<_>>();
-        }
-
-        assert!(stream_reset);
-        assert_eq!(hconn.state(), Http3State::GoingAway);
-        hconn.close(now(), 0, "");
-    }
-
-    fn connect_and_send_request() -> (Http3Connection, PeerConnection, u64) {
-        let (mut hconn, mut peer_conn) = connect(Client);
-        let request_stream_id = hconn
-            .fetch("GET", "https", "something.com", "/", &[])
-            .unwrap();
-        assert_eq!(request_stream_id, 0);
-        let _ = hconn.stream_close_send(request_stream_id);
-
-        let out = hconn.process(None, now());
-        peer_conn.conn.process(out.dgram(), now());
-
-        // find the new request/response stream and send frame v on it.
-        while let Some(e) = peer_conn.conn.next_event() {
-            match e {
-                ConnectionEvent::NewStream {
-                    stream_id,
-                    stream_type,
-                } => {
-                    assert_eq!(stream_id, request_stream_id);
-                    assert_eq!(stream_type, StreamType::BiDi);
-                }
-                ConnectionEvent::RecvStreamReadable { stream_id } => {
-                    assert_eq!(stream_id, request_stream_id);
-                    check_header_frame(&mut peer_conn.conn, stream_id, true);
-                }
-                _ => {}
-            }
-        }
-        let out = peer_conn.conn.process(None, now());
-        hconn.process(out.dgram(), now());
-
-        (hconn, peer_conn, request_stream_id)
-    }
-
-    // Close stream before headers.
-    #[test]
-    fn test_stream_fin_wo_headers() {
-        let (mut hconn, mut peer_conn, request_stream_id) = connect_and_send_request();
-        // send fin before sending any data.
-        peer_conn.conn.stream_close_send(request_stream_id).unwrap();
-
-        let out = peer_conn.conn.process(None, now());
-        hconn.process(out.dgram(), now());
-
-        // Recv HeaderReady wo headers with fin.
-        let e = hconn.events().next().unwrap();
-        if let Http3Event::HeaderReady { stream_id } = e {
-            assert_eq!(stream_id, request_stream_id);
-            let h = hconn.read_response_headers(stream_id);
-            assert_eq!(h, Ok((vec![], true)));
-        } else {
-            panic!("wrong event type");
-        }
-
-        // Stream should now be closed and gone
-        let mut buf = [0u8; 100];
-        assert_eq!(
-            hconn.read_response_data(now(), 0, &mut buf),
-            Err(Error::InvalidStreamId)
-        );
-    }
-
-    // Close stream imemediately after headers.
-    #[test]
-    fn test_stream_fin_after_headers() {
-        let (mut hconn, mut peer_conn, request_stream_id) = connect_and_send_request();
-        let data = &[
-            // headers
-            0x01, 0x06, 0x00, 0x00, 0xd9, 0x54, 0x01, 0x33,
-        ];
-        let _ = peer_conn.conn.stream_send(request_stream_id, data);
-        // ok NOW send fin
-        peer_conn.conn.stream_close_send(request_stream_id).unwrap();
-
-        let out = peer_conn.conn.process(None, now());
-        hconn.process(out.dgram(), now());
-
-        // Recv HeaderReady with headers and fin.
-        let e = hconn.events().next().unwrap();
-        if let Http3Event::HeaderReady { stream_id } = e {
-            assert_eq!(stream_id, request_stream_id);
-            let h = hconn.read_response_headers(stream_id);
-            assert_eq!(
-                h,
-                Ok((
-                    vec![
-                        (String::from(":status"), String::from("200")),
-                        (String::from("content-length"), String::from("3"))
-                    ],
-                    true
-                ))
-            );
-        } else {
-            panic!("wrong event type");
-        }
-
-        // Stream should now be closed and gone
-        let mut buf = [0u8; 100];
-        assert_eq!(
-            hconn.read_response_data(now(), 0, &mut buf),
-            Err(Error::InvalidStreamId)
-        );
-    }
-
-    // Send headers, read headers and than close stream.
-    // We should get HeaderReady and a DataReadable
-    #[test]
-    fn test_stream_fin_after_headers_are_read_wo_data_frame() {
-        let (mut hconn, mut peer_conn, request_stream_id) = connect_and_send_request();
-        // Send some good data wo fin
-        let data = &[
-            // headers
-            0x01, 0x06, 0x00, 0x00, 0xd9, 0x54, 0x01, 0x33,
-        ];
-        let _ = peer_conn.conn.stream_send(request_stream_id, data);
-
-        let out = peer_conn.conn.process(None, now());
-        hconn.process(out.dgram(), now());
-
-        // Recv headers wo fin
-        let http_events = hconn.events();
-        for e in http_events {
-            match e {
-                Http3Event::HeaderReady { stream_id } => {
-                    assert_eq!(stream_id, request_stream_id);
-                    let h = hconn.read_response_headers(stream_id);
-                    assert_eq!(
-                        h,
-                        Ok((
-                            vec![
-                                (String::from(":status"), String::from("200")),
-                                (String::from("content-length"), String::from("3"))
-                            ],
-                            false
-                        ))
-                    );
-                }
-                Http3Event::DataReadable { .. } => {
-                    panic!("We should not receive a DataGeadable event!");
-                }
-                _ => {}
-            };
-        }
-
-        // ok NOW send fin
-        peer_conn.conn.stream_close_send(request_stream_id).unwrap();
-
-        let out = peer_conn.conn.process(None, now());
-        hconn.process(out.dgram(), now());
-
-        // Recv DataReadable wo data with fin
-        let http_events = hconn.events();
-        for e in http_events {
-            match e {
-                Http3Event::HeaderReady { .. } => {
-                    panic!("We should not get another HeaderReady!");
-                }
-                Http3Event::DataReadable { stream_id } => {
-                    assert_eq!(stream_id, request_stream_id);
-                    let mut buf = [0u8; 100];
-                    let res = hconn.read_response_data(now(), stream_id, &mut buf);
-                    let (len, fin) = res.expect("should read");
-                    assert_eq!(0, len);
-                    assert_eq!(fin, true);
-                }
-                _ => {}
-            };
-        }
-
-        // Stream should now be closed and gone
-        let mut buf = [0u8; 100];
-        assert_eq!(
-            hconn.read_response_data(now(), 0, &mut buf),
-            Err(Error::InvalidStreamId)
-        );
-    }
-
-    // Send headers anf an empy data frame and a close stream.
-    // We should only recv HeadersReady event
-    #[test]
-    fn test_stream_fin_after_headers_and_a_empty_data_frame() {
-        let (mut hconn, mut peer_conn, request_stream_id) = connect_and_send_request();
-        // Send some good data wo fin
-        let data = &[
-            // headers
-            0x01, 0x06, 0x00, 0x00, 0xd9, 0x54, 0x01, 0x33, // data
-            0x00, 0x00,
-        ];
-        let _ = peer_conn.conn.stream_send(request_stream_id, data);
-        // ok NOW send fin
-        peer_conn.conn.stream_close_send(request_stream_id).unwrap();
-
-        let out = peer_conn.conn.process(None, now());
-        hconn.process(out.dgram(), now());
-
-        // Recv HeaderReady with fin.
-        let http_events = hconn.events();
-        for e in http_events {
-            match e {
-                Http3Event::HeaderReady { stream_id } => {
-                    assert_eq!(stream_id, request_stream_id);
-                    let h = hconn.read_response_headers(stream_id);
-                    assert_eq!(
-                        h,
-                        Ok((
-                            vec![
-                                (String::from(":status"), String::from("200")),
-                                (String::from("content-length"), String::from("3"))
-                            ],
-                            true
-                        ))
-                    );
-                }
-                Http3Event::DataReadable { .. } => {
-                    panic!("We should not receive a DataGeadable event!");
-                }
-                _ => {}
-            };
-        }
-
-        // Stream should now be closed and gone
-        let mut buf = [0u8; 100];
-        assert_eq!(
-            hconn.read_response_data(now(), 0, &mut buf),
-            Err(Error::InvalidStreamId)
-        );
-    }
-
-    // Send headers and an empty data frame. Read headers and then close the stream.
-    // We should get a HeaderReady without fin and a DataReadable wo data and with fin.
-    #[test]
-    fn test_stream_fin_after_headers_an_empty_data_frame_are_read() {
-        let (mut hconn, mut peer_conn, request_stream_id) = connect_and_send_request();
-        // Send some good data wo fin
-        let data = &[
-            // headers
-            0x01, 0x06, 0x00, 0x00, 0xd9, 0x54, 0x01, 0x33, // the data frame
-            0x0, 0x0,
-        ];
-        let _ = peer_conn.conn.stream_send(request_stream_id, data);
-
-        let out = peer_conn.conn.process(None, now());
-        hconn.process(out.dgram(), now());
-
-        // Recv headers wo fin
-        let http_events = hconn.events();
-        for e in http_events {
-            match e {
-                Http3Event::HeaderReady { stream_id } => {
-                    assert_eq!(stream_id, request_stream_id);
-                    let h = hconn.read_response_headers(stream_id);
-                    assert_eq!(
-                        h,
-                        Ok((
-                            vec![
-                                (String::from(":status"), String::from("200")),
-                                (String::from("content-length"), String::from("3"))
-                            ],
-                            false
-                        ))
-                    );
-                }
-                Http3Event::DataReadable { .. } => {
-                    panic!("We should not receive a DataGeadable event!");
-                }
-                _ => {}
-            };
-        }
-
-        // ok NOW send fin
-        peer_conn.conn.stream_close_send(request_stream_id).unwrap();
-
-        let out = peer_conn.conn.process(None, now());
-        hconn.process(out.dgram(), now());
-
-        // Recv no data, but do get fin
-        let http_events = hconn.events();
-        for e in http_events {
-            match e {
-                Http3Event::HeaderReady { .. } => {
-                    panic!("We should not get another HeaderReady!");
-                }
-                Http3Event::DataReadable { stream_id } => {
-                    assert_eq!(stream_id, request_stream_id);
-                    let mut buf = [0u8; 100];
-                    let res = hconn.read_response_data(now(), stream_id, &mut buf);
-                    let (len, fin) = res.expect("should read");
-                    assert_eq!(0, len);
-                    assert_eq!(fin, true);
-                }
-                _ => {}
-            };
-        }
-
-        // Stream should now be closed and gone
-        let mut buf = [0u8; 100];
-        assert_eq!(
-            hconn.read_response_data(now(), 0, &mut buf),
-            Err(Error::InvalidStreamId)
-        );
-    }
-
-    #[test]
-    fn test_stream_fin_after_a_data_frame() {
-        let (mut hconn, mut peer_conn, request_stream_id) = connect_and_send_request();
-        // Send some good data wo fin
-        let data = &[
-            // headers
-            0x01, 0x06, 0x00, 0x00, 0xd9, 0x54, 0x01, 0x33, // the data frame is complete
-            0x0, 0x3, 0x61, 0x62, 0x63,
-        ];
-        let _ = peer_conn.conn.stream_send(request_stream_id, data);
-
-        let out = peer_conn.conn.process(None, now());
-        hconn.process(out.dgram(), now());
-
-        // Recv some good data wo fin
-        let http_events = hconn.events();
-        for e in http_events {
-            match e {
-                Http3Event::HeaderReady { stream_id } => {
-                    assert_eq!(stream_id, request_stream_id);
-                    let h = hconn.read_response_headers(stream_id);
-                    assert_eq!(
-                        h,
-                        Ok((
-                            vec![
-                                (String::from(":status"), String::from("200")),
-                                (String::from("content-length"), String::from("3"))
-                            ],
-                            false
-                        ))
-                    );
-                }
-                Http3Event::DataReadable { stream_id } => {
-                    assert_eq!(stream_id, request_stream_id);
-                    let mut buf = [0u8; 100];
-                    let res = hconn.read_response_data(now(), stream_id, &mut buf);
-                    let (len, fin) = res.expect("should have data");
-                    assert_eq!(&buf[..len], &[0x61, 0x62, 0x63]);
-                    assert_eq!(fin, false);
-                }
-                _ => {}
-            };
-        }
-
-        // ok NOW send fin
-        peer_conn.conn.stream_close_send(request_stream_id).unwrap();
-        let out = peer_conn.conn.process(None, now());
-        hconn.process(out.dgram(), now());
-
-        // fin wo data should generate DataReadable
-        let e = hconn.events().next().unwrap();
-        if let Http3Event::DataReadable { stream_id } = e {
-            assert_eq!(stream_id, request_stream_id);
-            let mut buf = [0u8; 100];
-            let res = hconn.read_response_data(now(), stream_id, &mut buf);
-            let (len, fin) = res.expect("should read");
-            assert_eq!(0, len);
-            assert_eq!(fin, true);
-        } else {
-            panic!("wrong event type");
-        }
-
-        // Stream should now be closed and gone
-        let mut buf = [0u8; 100];
-        assert_eq!(
-            hconn.read_response_data(now(), 0, &mut buf),
-            Err(Error::InvalidStreamId)
-        );
-    }
-
-    #[test]
-    fn test_multiple_data_frames() {
-        let (mut hconn, mut peer_conn, request_stream_id) = connect_and_send_request();
-
-        // Send two data frames with fin
-        let data = &[
-            // headers
-            0x01, 0x06, 0x00, 0x00, 0xd9, 0x54, 0x01, 0x33, // 2 complete data frames
-            0x0, 0x3, 0x61, 0x62, 0x63, 0x0, 0x3, 0x64, 0x65, 0x66,
-        ];
-        let _ = peer_conn.conn.stream_send(request_stream_id, data);
-        peer_conn.conn.stream_close_send(request_stream_id).unwrap();
-
-        let out = peer_conn.conn.process(None, now());
-        hconn.process(out.dgram(), now());
-
-        // Read first frame
-        match hconn.events().nth(1).unwrap() {
-            Http3Event::DataReadable { stream_id } => {
-                assert_eq!(stream_id, request_stream_id);
-                let mut buf = [0u8; 100];
-                let (len, fin) = hconn
-                    .read_response_data(now(), stream_id, &mut buf)
-                    .unwrap();
-                assert_eq!(&buf[..len], &[0x61, 0x62, 0x63]);
-                assert_eq!(fin, false);
-            }
-            x => {
-                eprintln!("event {:?}", x);
-                panic!()
-            }
-        }
-
-        // Second frame isn't read in first read_response_data(), but it generates
-        // another DataReadable event so that another read_response_data() will happen to
-        // pick it up.
-        match hconn.events().next().unwrap() {
-            Http3Event::DataReadable { stream_id } => {
-                assert_eq!(stream_id, request_stream_id);
-                let mut buf = [0u8; 100];
-                let (len, fin) = hconn
-                    .read_response_data(now(), stream_id, &mut buf)
-                    .unwrap();
-                assert_eq!(&buf[..len], &[0x64, 0x65, 0x66]);
-                assert_eq!(fin, true);
-            }
-            x => {
-                eprintln!("event {:?}", x);
-                panic!()
-            }
-        }
-
-        // Stream should now be closed and gone
-        let mut buf = [0u8; 100];
-        assert_eq!(
-            hconn.read_response_data(now(), 0, &mut buf),
-            Err(Error::InvalidStreamId)
-        );
-    }
-
-    #[test]
-    fn test_receive_grease_before_response() {
-        let (mut hconn, mut peer_conn, request_stream_id) = connect_and_send_request();
-
-        // Construct an unknown frame.
-        const UNKNOWN_FRAME_LEN: usize = 832;
-        let mut enc = Encoder::with_capacity(UNKNOWN_FRAME_LEN + 4);
-        enc.encode_varint(1028u64); // Arbitrary type.
-        enc.encode_varint(UNKNOWN_FRAME_LEN as u64);
-        let mut buf: Vec<_> = enc.into();
-        buf.resize(UNKNOWN_FRAME_LEN + buf.len(), 0);
-        let _ = peer_conn.conn.stream_send(request_stream_id, &buf).unwrap();
-
-        // Send a headers and a data frame with fin
-        let data = &[
-            // headers
-            0x01, 0x06, 0x00, 0x00, 0xd9, 0x54, 0x01, 0x33, // 1 complete data frames
-            0x0, 0x3, 0x61, 0x62, 0x63,
-        ];
-        let _ = peer_conn.conn.stream_send(request_stream_id, data);
-        peer_conn.conn.stream_close_send(request_stream_id).unwrap();
-
-        let out = peer_conn.conn.process(None, now());
-        hconn.process(out.dgram(), now());
-        hconn.process(None, now());
-
-        // Read first frame
-        match hconn.events().nth(1).unwrap() {
-            Http3Event::DataReadable { stream_id } => {
-                assert_eq!(stream_id, request_stream_id);
-                let mut buf = [0u8; 100];
-                let (len, fin) = hconn
-                    .read_response_data(now(), stream_id, &mut buf)
-                    .unwrap();
-                assert_eq!(&buf[..len], &[0x61, 0x62, 0x63]);
-                assert_eq!(fin, true);
-            }
-            x => {
-                eprintln!("event {:?}", x);
-                panic!()
-            }
-        }
-        // Stream should now be closed and gone
-        let mut buf = [0u8; 100];
-        assert_eq!(
-            hconn.read_response_data(now(), 0, &mut buf),
-            Err(Error::InvalidStreamId)
-        );
-    }
-
-    #[test]
-    fn test_read_frames_header_blocked() {
-        let (mut hconn, mut peer_conn, request_stream_id) = connect_and_send_request();
-
-        peer_conn.encoder.set_max_capacity(100).unwrap();
-        peer_conn.encoder.set_max_blocked_streams(100).unwrap();
-
-        let headers = vec![
-            (String::from(":status"), String::from("200")),
-            (String::from("my-header"), String::from("my-header")),
-            (String::from("content-length"), String::from("3")),
-        ];
-        let encoded_headers = peer_conn
-            .encoder
-            .encode_header_block(&headers, request_stream_id);
-        let hframe = HFrame::Headers {
-            len: encoded_headers.len() as u64,
-        };
-        let mut d = Encoder::default();
-        hframe.encode(&mut d);
-        d.encode(&encoded_headers);
-        let d_frame = HFrame::Data { len: 3 };
-        d_frame.encode(&mut d);
-        d.encode(&[0x61, 0x62, 0x63]);
-        let _ = peer_conn.conn.stream_send(request_stream_id, &d[..]);
-        peer_conn.conn.stream_close_send(request_stream_id).unwrap();
-
-        // Send response before sending encoder instructions.
-        let out = peer_conn.conn.process(None, now());
-        let _out = hconn.process(out.dgram(), now());
-
-        let header_ready_event = |e| matches!(e, Http3Event::HeaderReady { .. });
-        assert!(!hconn.events().any(header_ready_event));
-
-        // Send encoder instructions to unblock the stream.
-        peer_conn.encoder.send(&mut peer_conn.conn).unwrap();
-
-        let out = peer_conn.conn.process(None, now());
-        let _out = hconn.process(out.dgram(), now());
-        let _out = hconn.process(None, now());
-
-        let mut recv_header = false;
-        let mut recv_data = false;
-        // Now the stream is unblocked and both headers and data will be consumed.
-        let events = hconn.events();
-        for e in events {
-            match e {
-                Http3Event::HeaderReady { stream_id } => {
-                    assert_eq!(stream_id, request_stream_id);
-                    recv_header = true;
-                }
-                Http3Event::DataReadable { stream_id } => {
-                    recv_data = true;
-                    assert_eq!(stream_id, request_stream_id);
-                }
-                x => {
-                    eprintln!("event {:?}", x);
-                    panic!()
-                }
-            }
-        }
-        assert!(recv_header && recv_data);
->>>>>>> dc76c797
     }
 }