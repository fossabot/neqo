--- conflicted
+++ resolved
@@ -11,11 +11,7 @@
 use std::fmt::{self, Debug};
 use std::mem;
 use std::net::SocketAddr;
-<<<<<<< HEAD
-use std::ops::{Deref, DerefMut};
-=======
 use std::ops::{AddAssign, Deref, DerefMut};
->>>>>>> 3125557c
 use std::rc::Rc;
 
 use rand::Rng;
@@ -1105,13 +1101,7 @@
     fn output_path(&mut self, path: &Path, cur_time: u64) -> Res<Vec<Datagram>> {
         let mut out_packets = Vec::new();
 
-<<<<<<< HEAD
-        let mut num_initials = 0usize;
-
-        // TODO(ekr@rtfm.com): Be smarter about what epochs we actually have.
-=======
         let mut initial_only = false;
->>>>>>> 3125557c
 
         // Frames for different epochs must go in different packets, but then these
         // packets can go in a single datagram
@@ -1183,10 +1173,7 @@
                     0,
                     match epoch {
                         // TODO(ekr@rtfm.com): Retry token
-                        0 => {
-                            num_initials += 1;
-                            PacketType::Initial(Vec::new())
-                        }
+                        0 => PacketType::Initial(Vec::new()),
                         1 => PacketType::ZeroRTT,
                         2 => PacketType::Handshake,
                         3 => PacketType::Short,
@@ -1234,16 +1221,10 @@
                 vec
             });
 
-<<<<<<< HEAD
-        // Kludgy padding
-        for dgram in &mut out_dgrams[..num_initials] {
-            dgram.resize(1200, 0);
-=======
         // Pad Initial packets sent by the client to 1200 bytes.
         if self.role == Role::Client && initial_only && !out_dgrams.is_empty() {
             qdebug!([self] "pad Initial to 1200");
             out_dgrams.last_mut().unwrap().resize(1200, 0);
->>>>>>> 3125557c
         }
 
         out_dgrams
